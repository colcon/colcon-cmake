# Copyright 2016-2018 Dirk Thomas
# Licensed under the Apache License, Version 2.0

import ast
import os
from pathlib import Path
import re

from colcon_cmake.task.cmake import CMAKE_EXECUTABLE
from colcon_cmake.task.cmake import get_buildfile
from colcon_cmake.task.cmake import get_cmake_version
from colcon_cmake.task.cmake import get_generator
from colcon_cmake.task.cmake import get_variable_from_cmake_cache
from colcon_cmake.task.cmake import get_visual_studio_version
from colcon_cmake.task.cmake import has_target
from colcon_cmake.task.cmake import is_multi_configuration_generator
from colcon_core.environment import create_environment_scripts
from colcon_core.logging import colcon_logger
from colcon_core.plugin_system import satisfies_version
from colcon_core.shell import get_command_environment
from colcon_core.task import check_call
from colcon_core.task import TaskExtensionPoint

logger = colcon_logger.getChild(__name__)


class CmakeBuildTask(TaskExtensionPoint):
    """Build CMake packages."""

    def __init__(self):  # noqa: D107
        super().__init__()
        satisfies_version(TaskExtensionPoint.EXTENSION_POINT_VERSION, '^1.0')

    def add_arguments(self, *, parser):  # noqa: D102
        parser.add_argument(
            '--cmake-args',
            nargs='*', metavar='*', type=str.lstrip,
            help='Pass arguments to CMake projects. '
            'Arguments matching other options must be prefixed by a space,\n'
            'e.g. --cmake-args " --help"')
        parser.add_argument(
            '--cmake-target',
            help='Build a specific target instead of the default target')
        parser.add_argument(
            '--cmake-target-skip-unavailable',
            action='store_true',
            help="Skip building packages which don't have the target passed "
                 'to --cmake-target')
        parser.add_argument(
            '--cmake-clean-cache',
            action='store_true',
            help='Remove CMake cache before the build (implicitly forcing '
                 'CMake configure step)')
        parser.add_argument(
            '--cmake-clean-first',
            action='store_true',
            help="Build target 'clean' first, then build (to only clean use "
                 "'--cmake-target clean')")
        parser.add_argument(
            '--cmake-force-configure',
            action='store_true',
            help='Force CMake configure step')

    async def build(
        self, *, additional_hooks=None, skip_hook_creation=False,
        environment_callback=None, additional_targets=None
    ):  # noqa: D102
        pkg = self.context.pkg
        args = self.context.args

        logger.info(
            "Building CMake package in '{args.path}'".format_map(locals()))

        try:
            env = await get_command_environment(
                'build', args.build_base, self.context.dependencies)
        except RuntimeError as e:
            logger.error(str(e))
            return 1

        if environment_callback is not None:
            environment_callback(env)

        rc = await self._reconfigure(args, env)
        if rc and rc.returncode:
            return rc.returncode

        # ensure that CMake cache contains the project name
        project_name = get_variable_from_cmake_cache(
            args.build_base, 'CMAKE_PROJECT_NAME')
        if project_name is None:
            # if not the CMake code hasn't called project() and can't be built
            logger.warning(
                "Could not build CMake package '{pkg.name}' because the "
                "CMake cache has no 'CMAKE_PROJECT_NAME' variable"
                .format_map(locals())
            )
            return

        rc = await self._build(
            args, env, additional_targets=additional_targets)
        if rc and rc.returncode:
            return rc.returncode

        # skip install step if a specific target was requested
        if not args.cmake_target:
            if await has_target(args.build_base, 'install'):
                rc = await self._install(args, env)
                if rc.returncode:
                    return rc.returncode
            else:
                logger.warning(
                    "Could not run installation step for package '{pkg.name}' "
                    "because it has no 'install' target".format_map(locals()))

        if not skip_hook_creation:
            create_environment_scripts(
                pkg, args, additional_hooks=additional_hooks)

    async def _reconfigure(self, args, env):
        self.progress('cmake')

        cmake_cache = Path(args.build_base) / 'CMakeCache.txt'
        run_configure = args.cmake_force_configure
        if args.cmake_clean_cache and cmake_cache.exists():
            cmake_cache.unlink()
        if not run_configure:
            run_configure = not cmake_cache.exists()
        if not run_configure:
            buildfile = get_buildfile(cmake_cache)
            run_configure = not buildfile.exists()

        # check CMake args from last run to decide on need to reconfigure
        if not run_configure:
            last_cmake_args = self._get_last_cmake_args(args.build_base)
            run_configure = (args.cmake_args or []) != (last_cmake_args or [])
        self._store_cmake_args(args.build_base, args.cmake_args)

        if not run_configure:
            return

        # invoke CMake / reconfigure target
        cmake_args = [args.path]
        cmake_args += (args.cmake_args or [])
        cmake_args += ['-DCMAKE_INSTALL_PREFIX=' + args.install_base]
        generator = get_generator(args.build_base, args.cmake_args)
        if os.name == 'nt' and generator is None:
            vsv = get_visual_studio_version()
            if vsv is None:
                raise RuntimeError(
                    'VisualStudioVersion is not set, '
                    'please run within a Visual Studio Command Prompt.')
            supported_vsv = {
                '16.0': 'Visual Studio 16 2019',
                '15.0': 'Visual Studio 15 2017',
                '14.0': 'Visual Studio 14 2015',
            }
            if vsv not in supported_vsv:
                raise RuntimeError(
                    "Unknown / unsupported VS version '{vsv}'"
                    .format_map(locals()))
            cmake_args += ['-G', supported_vsv[vsv]]
            # choose 'x64' on VS 14 and 15 if not specified explicitly
            # since otherwise 'Win32' is the default for those
            # newer versions default to the host architecture
            if '-A' not in cmake_args and vsv in ('14.0', '15.0'):
                cmake_args += ['-A', 'x64']
        if CMAKE_EXECUTABLE is None:
            raise RuntimeError("Could not find 'cmake' executable")
        os.makedirs(args.build_base, exist_ok=True)
        return await check_call(
            self.context,
            [CMAKE_EXECUTABLE] + cmake_args,
            cwd=args.build_base, env=env)

    def _get_last_cmake_args(self, build_base):
        path = self._get_last_cmake_args_path(build_base)
        if not path.exists():
            return None
        with path.open('r') as h:
            content = h.read()
        try:
            return ast.literal_eval(content)
        except SyntaxError as e:  # noqa: F841
            logger.error(
                "Failed to parse previous --cmake-args from '{path}': {e}"
                .format_map(locals())
            )
            return None

    def _store_cmake_args(self, build_base, cmake_args):
        path = self._get_last_cmake_args_path(build_base)
        with path.open('w') as h:
            h.write(str(cmake_args))

    def _get_last_cmake_args_path(self, build_base):
        return Path(build_base) / 'cmake_args.last'

    async def _build(self, args, env, *, additional_targets=None):
        self.progress('build')

        # invoke build step
        if CMAKE_EXECUTABLE is None:
            raise RuntimeError("Could not find 'cmake' executable")

        targets = []
        if args.cmake_target:
            targets.append(args.cmake_target)
        else:
            targets.append('')
            if additional_targets:
                targets += additional_targets

        multi_configuration_generator = is_multi_configuration_generator(
            args.build_base, args.cmake_args)
        if multi_configuration_generator:
            generator = get_generator(args.build_base)
            if 'Visual Studio' in generator:
                env = self._get_msbuild_environment(args, env)

        for i, target in enumerate(targets):
            cmd = [CMAKE_EXECUTABLE, '--build', args.build_base]
            if target:
                if args.cmake_target_skip_unavailable:
                    if not await has_target(args.build_base, target):
                        continue
                self.progress("build target '{target}'".format_map(locals()))
                cmd += ['--target', target]
            if i == 0 and args.cmake_clean_first:
                cmd += ['--clean-first']
            if multi_configuration_generator:
                cmd += ['--config', self._get_configuration(args)]
            else:
                job_args = self._get_make_arguments()
                if job_args:
                    cmd += ['--'] + job_args
            rc = await check_call(
                self.context, cmd, cwd=args.build_base, env=env)
            if rc and rc.returncode:
                return rc

    def _get_configuration(self, args):
        # check for CMake build type in the command line arguments
        arg_prefix = '-DCMAKE_BUILD_TYPE='
        build_type = None
        for cmake_arg in (args.cmake_args or []):
            if cmake_arg.startswith(arg_prefix):
                build_type = cmake_arg[len(arg_prefix):]
        if build_type is None:
            # get the CMake build type from the CMake cache
            build_type = get_variable_from_cmake_cache(
                args.build_base, 'CMAKE_BUILD_TYPE')
        if build_type in ('Debug', 'MinSizeRel', 'RelWithDebInfo'):
            return build_type
        return 'Release'

    def _get_msbuild_environment(self, args, env):
        generator = get_generator(args.build_base)
        if 'Visual Studio' in generator:
            if 'CL' in env:
                cl_split = env['CL'].split(' ')
                # check that /MP* isn't set already
                if any(x.startswith('/MP') for x in cl_split):
                    # otherwise avoid overriding existing parameters
                    return env
            else:
                cl_split = []
            # build with multiple processes using the number of processors
            cl_split.append('/MP')
            env = dict(env)
            env['CL'] = ' '.join(cl_split)
        return env

    def _get_make_arguments(self):
        """
        Get the make arguments to limit the number of simultaneously run jobs.

        The arguments are chosen based on the `cpu_count`, e.g. -j4 -l4.

        :returns: list of make arguments
        :rtype: list of strings
        """
        # check MAKEFLAGS for -j/--jobs/-l/--load-average arguments
        makeflags = os.environ.get('MAKEFLAGS', '')
        regex = (
            r'(?:^|\s)'
            r'(-?(?:j|l)(?:\s*[0-9]+|\s|$))'
            r'|'
            r'(?:^|\s)'
            r'((?:--)?(?:jobs|load-average)(?:(?:=|\s+)[0-9]+|(?:\s|$)))'
        )
        matches = re.findall(regex, makeflags) or []
        matches = [m[0] or m[1] for m in matches]
        if matches:
            # do not extend make arguments, let MAKEFLAGS set things
            return []
        # Use the number of CPU cores
        jobs = os.cpu_count()
        try:
            # consider restricted set of CPUs if applicable
            jobs = min(jobs, len(os.sched_getaffinity(0)))
        except AttributeError:
            pass
        if jobs is None:
            # the number of cores can't be determined
            return []
        return [
            '-j{jobs}'.format_map(locals()),
            '-l{jobs}'.format_map(locals()),
        ]

    async def _install(self, args, env):
        self.progress('install')

        if CMAKE_EXECUTABLE is None:
            raise RuntimeError("Could not find 'cmake' executable")
<<<<<<< HEAD

        cmake_ver = await get_cmake_version()
        cmd = [CMAKE_EXECUTABLE]
        if cmake_ver[0] > 3 or cmake_ver[0] == 3 and cmake_ver[1] >= 15:
            # CMake 3.15+ supports invoking `cmake --install [--config]
            # This only installs, whereas --build <dir> --target install will
            # build (again) then install.
            cmd += ['--install', args.build_base]
        else:
            # Fallback to building the install target.
            cmd += ['--build', args.build_base, '--target', 'install']
=======
        cmd = [
            CMAKE_EXECUTABLE, '--build', args.build_base,
            '--target', 'install']
>>>>>>> 6c804563
        multi_configuration_generator = is_multi_configuration_generator(
            args.build_base, args.cmake_args)
        if multi_configuration_generator:
            cmd += ['--config', self._get_configuration(args)]
        else:
<<<<<<< HEAD
            # Add make/ninja arguments for the number of job threads to use.
=======
>>>>>>> 6c804563
            job_args = self._get_make_arguments()
            if job_args:
                # Add arguments for the number of job threads to use
                # Arguably, _get_make_arguments() should be be configured to
                # return arguments based on the current generator, not just for
                # make (and ninja by coincidence). The '--' extension may be
                # better returned from _get_make_arguments()
                cmd += ['--'] + job_args
        return await check_call(
            self.context, cmd, cwd=args.build_base, env=env)<|MERGE_RESOLUTION|>--- conflicted
+++ resolved
@@ -314,8 +314,6 @@
 
         if CMAKE_EXECUTABLE is None:
             raise RuntimeError("Could not find 'cmake' executable")
-<<<<<<< HEAD
-
         cmake_ver = await get_cmake_version()
         cmd = [CMAKE_EXECUTABLE]
         if cmake_ver[0] > 3 or cmake_ver[0] == 3 and cmake_ver[1] >= 15:
@@ -326,20 +324,13 @@
         else:
             # Fallback to building the install target.
             cmd += ['--build', args.build_base, '--target', 'install']
-=======
-        cmd = [
-            CMAKE_EXECUTABLE, '--build', args.build_base,
-            '--target', 'install']
->>>>>>> 6c804563
+
         multi_configuration_generator = is_multi_configuration_generator(
             args.build_base, args.cmake_args)
         if multi_configuration_generator:
             cmd += ['--config', self._get_configuration(args)]
         else:
-<<<<<<< HEAD
             # Add make/ninja arguments for the number of job threads to use.
-=======
->>>>>>> 6c804563
             job_args = self._get_make_arguments()
             if job_args:
                 # Add arguments for the number of job threads to use
